import json
import os
import resource
import time
import threading
import uuid

from django.conf import settings
from django.core.cache import cache
from sampler import Sampler

from .utils import (
    _should_show_tikibar_for_request,
    get_tiki_token_or_false,
    tikibar_feature_flag_enabled,
    set_tikibar_active_on_response,
    TIKIBAR_DATA_STORAGE_TIMEOUT,
)


__current_instances = threading.local()


def set_current_request(request):
    """Store the current request for use by feature flag evaluation."""

    __current_instances.request = request


def get_current_request():
    """Return the thread's current request, if any."""

    return getattr(__current_instances, 'request', None)


def clear_current_request():
    """Clear the current request."""

    __current_instances.request = None

class SetCorrelationIDMiddleware(object):
    def process_request(self, request):
        # Add a correlation id to the request (needed later)
        request.correlation_id = uuid.uuid1(
            node=uuid.getnode(),
            clock_seq=None
        ).hex
        return None


class TikibarMiddleware(object):

    def process_request(self, request):
        from .toolbar_metrics import get_toolbar
        # set the request on tikibar's context
        set_current_request(request)
<<<<<<< HEAD

        # Populate 'pending' key
        from .toolbar_metrics import get_toolbar
        toolbar = get_toolbar()
        if toolbar.is_active():
            tiki_token = get_tiki_token_or_false(request)
            if tiki_token:
                cache_key = 'tikibar:pending:%s' % tiki_token
                current_list = cache.get(cache_key) or []
                current_list.insert(0, '%s:%s:%s' % (
                    request.correlation_id, request.path, time.time()
                ))
                cache.set(cache_key, current_list)

=======
        if tikibar_feature_flag_enabled(request):
            toolbar = get_toolbar()
            if toolbar.is_active():
                if settings.TIKIBAR_SETTINGS.get('enable_profiler'):
                    profile_interval = settings.TIKIBAR_SETTINGS.get('profile_interval', 0.01)
                    request.sampler = Sampler(interval=profile_interval)
                    request.sampler.start()
                rusage = resource.getrusage(resource.RUSAGE_SELF)
                if not hasattr(request, 'req_start_time'):
                    request.req_start_time = time.time()
                if not hasattr(request, 'utime_start'):
                    request.utime_start = rusage.ru_utime
                if not hasattr(request, 'stime_start'):
                    request.stime_start = rusage.ru_stime
                if not hasattr(request, 'maxrss_start'):
                    request.maxrss_start = rusage.ru_maxrss
>>>>>>> 53a554fa
        return None

    def process_view(self, request, view_func, view_args, view_kwargs):
        from .toolbar_metrics import get_toolbar
        if not tikibar_feature_flag_enabled(request):
            return None

        toolbar = get_toolbar()
        if toolbar.is_active():
            toolbar.set_view_callable(view_func)

        return None

    def process_response(self, request, response):
        from .toolbar_metrics import get_toolbar
        if not tikibar_feature_flag_enabled(request):
            return response

        toolbar = get_toolbar()
        # hasattr handles edge case where is_active is false in process_request but true here
        if toolbar.is_active() and hasattr(request, 'req_start_time'):
            setattr(request, 'req_stop_time', time.time())
            rusage = resource.getrusage(resource.RUSAGE_SELF)
            # convert kB to MB
            rss_growth = (rusage.ru_maxrss - request.maxrss_start) / 1000
            toolbar.add_singular_metric('total_time', {'d': [request.req_start_time, request.req_stop_time]})
            toolbar.add_singular_metric('user_cpu', {'d': [request.utime_start, rusage.ru_utime]})
            toolbar.add_singular_metric('system_cpu', {'d': [request.stime_start, rusage.ru_stime]})
            toolbar.add_singular_metric('rss_growth', rss_growth)
            toolbar.add_singular_metric('release', getattr(settings, 'RELEASE', 'master'))
            toolbar.add_singular_metric('request_path', request.get_full_path())
            if settings.TIKIBAR_SETTINGS.get('enable_profiler'):
                toolbar.add_stack_samples(request.sampler.output_stats())
                toolbar.add_singular_metric('stack_sample_count', request.sampler.sample_count())
                request.sampler.stop()
            toolbar.write_metrics()
            if response.get('content-type', '').startswith('text/html')\
                    and response.content \
                    and not response.get('x-suppress-tikibar')\
                    and not getattr(request, 'is_varnish_populating_cache', False):
                content = response.content
                content = content.replace(
                    '</head>', '<meta name="correlation_id" value="%s"></head>' % request.correlation_id
                )
                # TODO: Figure out a staticfiles implementation that
                # works for this.
                script_str = '<script>window.TIKI_PROTOCOL = "{protocol}";</script>\n'.format(
                    protocol='http' if (settings.DEBUG and not request.is_secure()) else 'https'
                )
                with open(os.path.join(os.path.dirname(__file__), 'static/js/tikibar.js'), 'r') as js:
                    script_str += '<script type="text/javascript" charset="utf-8">{}</script>'.format(
                            js.read().encode('utf-8')
                        )
                    content = content.replace(
                        '</body>', '%s%s' % (script_str, '</body>')
                    )
                    response.content = content

            request_duration = (request.req_stop_time - request.req_start_time)
            # And add the headers
            response['X-Tiki-Time'] = request_duration
            response['X-Correlation-ID'] = request.correlation_id

            # Add correlation ID to list of most recent 20 correlation IDs
            # in memcached. Note that this has a race condition which could be
            # solved using memcached cas (or a Redis list), but in practice
            # doesn't actually matter.
            tiki_token = get_tiki_token_or_false(request)
            if tiki_token and not response.get('x-suppress-tikibar'):
                cache_key = 'tikibar:history:%s' % tiki_token
                current = cache.get(cache_key) or ''
                if current:
                    current_list = json.loads(current)
                else:
                    current_list = []

                # JSON blob with metadata about request
                current_list.append({
                    'd': request_duration,
                    't': request.req_start_time,
                    'u': request.get_full_path(),
                    'c': request.correlation_id,
                    'v': request.method,
                    's': response.status_code,
                })
                current_list = current_list[-15:]
                cache.set(cache_key, json.dumps(
                    current_list,
                    TIKIBAR_DATA_STORAGE_TIMEOUT,
                ))
        else:
            if request.is_secure() or settings.DEBUG:
                if _should_show_tikibar_for_request(request):
                    set_tikibar_active_on_response(response, request)

        # Note: Process response will be called even in case of exceptions,
        # Django will catch exceptions, call process_exception,
        # and then call process_response in the end. Hence it is safe to clear
        # it here, and not in process_exception.
        clear_current_request()

        return response<|MERGE_RESOLUTION|>--- conflicted
+++ resolved
@@ -54,12 +54,24 @@
         from .toolbar_metrics import get_toolbar
         # set the request on tikibar's context
         set_current_request(request)
-<<<<<<< HEAD
 
-        # Populate 'pending' key
         from .toolbar_metrics import get_toolbar
         toolbar = get_toolbar()
         if toolbar.is_active():
+            if settings.TIKIBAR_SETTINGS.get('enable_profiler'):
+                profile_interval = settings.TIKIBAR_SETTINGS.get('profile_interval', 0.01)
+                request.sampler = Sampler(interval=profile_interval)
+                request.sampler.start()
+            rusage = resource.getrusage(resource.RUSAGE_SELF)
+            if not hasattr(request, 'req_start_time'):
+                request.req_start_time = time.time()
+            if not hasattr(request, 'utime_start'):
+                request.utime_start = rusage.ru_utime
+            if not hasattr(request, 'stime_start'):
+                request.stime_start = rusage.ru_stime
+            if not hasattr(request, 'maxrss_start'):
+                request.maxrss_start = rusage.ru_maxrss
+            # Populate 'pending' key
             tiki_token = get_tiki_token_or_false(request)
             if tiki_token:
                 cache_key = 'tikibar:pending:%s' % tiki_token
@@ -69,24 +81,6 @@
                 ))
                 cache.set(cache_key, current_list)
 
-=======
-        if tikibar_feature_flag_enabled(request):
-            toolbar = get_toolbar()
-            if toolbar.is_active():
-                if settings.TIKIBAR_SETTINGS.get('enable_profiler'):
-                    profile_interval = settings.TIKIBAR_SETTINGS.get('profile_interval', 0.01)
-                    request.sampler = Sampler(interval=profile_interval)
-                    request.sampler.start()
-                rusage = resource.getrusage(resource.RUSAGE_SELF)
-                if not hasattr(request, 'req_start_time'):
-                    request.req_start_time = time.time()
-                if not hasattr(request, 'utime_start'):
-                    request.utime_start = rusage.ru_utime
-                if not hasattr(request, 'stime_start'):
-                    request.stime_start = rusage.ru_stime
-                if not hasattr(request, 'maxrss_start'):
-                    request.maxrss_start = rusage.ru_maxrss
->>>>>>> 53a554fa
         return None
 
     def process_view(self, request, view_func, view_args, view_kwargs):
